--- conflicted
+++ resolved
@@ -5,17 +5,16 @@
 import { BOT_CONFIG } from '@/lib/bot-engine/types';
 import { deleteUserByWhatsapp, deleteChatSessionsForUser } from './dbUtils';
 
-<<<<<<< HEAD
-const TEST_PHONE = '+19998887777';
-const BUSINESS_ID = '7c98818f-2b01-4fa4-bbca-0d59922a50f7';
-=======
-// === integration tests ===
 import {
   deleteUserByWhatsapp,
   deleteChatSessionsForUser,
   ensureTestBusinessExists
 } from './dbUtils';
->>>>>>> 94d68223
+
+
+const TEST_PHONE = '+19998887777';
+const BUSINESS_ID = '7c98818f-2b01-4fa4-bbca-0d59922a50f7';
+
 
 async function cleanup() {
   await deleteChatSessionsForUser(TEST_PHONE);
