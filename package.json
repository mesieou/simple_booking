--- conflicted
+++ resolved
@@ -20,13 +20,9 @@
     "@supabase/ssr": "latest",
     "@supabase/supabase-js": "^2.49.4",
     "autoprefixer": "10.4.20",
-<<<<<<< HEAD
     "class-variance-authority": "^0.7.1",
-=======
     "axios": "^1.7.2",
     "cheerio": "^1.0.0-rc.12",
-    "class-variance-authority": "^0.7.0",
->>>>>>> fa49082b
     "clsx": "^2.1.1",
     "date-fns": "^4.1.0",
     "express": "^5.1.0",
