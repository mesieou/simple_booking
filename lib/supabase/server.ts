--- conflicted
+++ resolved
@@ -1,4 +1,4 @@
-<<<<<<< HEAD
+
 import { createServerClient } from "@supabase/ssr";
 import { cookies } from "next/headers";
 
@@ -11,27 +11,6 @@
   return createServerClient(
     process.env.NEXT_PUBLIC_SUPABASE_URL!,
     process.env.NEXT_PUBLIC_SUPABASE_ANON_KEY!,
-=======
-import { createClient as createSupabaseClient } from '@supabase/supabase-js';
-import type { SupabaseClient } from '@supabase/supabase-js';
-
-if (!process.env.NEXT_PUBLIC_SUPABASE_URL) {
-  throw new Error('Missing env.NEXT_PUBLIC_SUPABASE_URL');
-}
-
-if (!process.env.SUPABASE_SERVICE_ROLE_KEY) {
-  throw new Error('Missing env.SUPABASE_SERVICE_ROLE_KEY');
-}
-
-// Since we check for these above, we can safely assert they are defined
-const supabaseUrl = process.env.NEXT_PUBLIC_SUPABASE_URL;
-const supabaseServiceKey = process.env.SUPABASE_SERVICE_ROLE_KEY;
-
-export const createClient = (): SupabaseClient => {
-  return createSupabaseClient(
-    supabaseUrl,
-    supabaseServiceKey,
->>>>>>> 5112a785
     {
       cookies: {
         async get(name: string) {
@@ -49,8 +28,4 @@
       },
     }
   );
-<<<<<<< HEAD
 }
-=======
-};
->>>>>>> 5112a785
