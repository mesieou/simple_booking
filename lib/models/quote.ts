--- conflicted
+++ resolved
@@ -45,12 +45,7 @@
 
     //creates a Quote in supa
     async add(): Promise<QuoteData> {
-<<<<<<< HEAD
         const supa = await createClient();
-
-=======
-        const supa = createClient();
->>>>>>> fa49082b
         const quote = {
             "id": this.data.id || uuidv4(),
             "pickUp": this.data.pickUp,
@@ -134,12 +129,8 @@
         if (!Quote.isValidUUID(id)) {
             handleModelError("Invalid UUID format", new Error("Invalid UUID"));
         }
-<<<<<<< HEAD
 
         const supa = await createClient();
-=======
-        const supa = createClient();
->>>>>>> fa49082b
         const quote = {
             "pickUp": quoteData.pickUp,
             "dropOff": quoteData.dropOff,
